--- conflicted
+++ resolved
@@ -4,23 +4,21 @@
 import base64
 import os
 from pathlib import Path
-<<<<<<< HEAD
 from typing import Iterable, List
 
 import httpx
 
-# Optional Google GenAI imports (lazy fail with helpful error)
-try:  # pragma: no cover - only executed when google-genai installed
+# Optional Google GenAI imports
+try:  # pragma: no cover
     from google import genai  # type: ignore
     from google.genai import types  # type: ignore
-except Exception:  # pragma: no cover - absence handled at runtime
+except Exception:  # pragma: no cover
     genai = None  # type: ignore
     types = None  # type: ignore
 
-try:  # retry support (optional)
+try:  # retry support
     from tenacity import retry, stop_after_attempt, wait_exponential
 except Exception:  # pragma: no cover
-    # Minimal shim if tenacity missing; executes function directly
     def retry(*args, **kwargs):  # type: ignore
         def deco(fn):
             return fn
@@ -30,39 +28,6 @@
     def wait_exponential(**kwargs):  # type: ignore
         return None
 
-=======
-from typing import Iterable, List, Optional
-
-import httpx
-
-# Optional google-genai imports (lazy)
-_GENAI_READY = False
-try:  # pragma: no cover - import guarded
-    from google import genai  # type: ignore
-    from google.genai import types  # type: ignore
-    _GENAI_READY = True
-except Exception:  # pragma: no cover - missing dependency
-    pass
-
-try:  # pragma: no cover - retry is optional but installed in deps now
-    from tenacity import retry, stop_after_attempt, wait_exponential, retry_if_exception_type
-except Exception:  # pragma: no cover
-    # Fallback no-op decorators
-    def retry(*args, **kwargs):
-        def _wrap(fn):
-            return fn
-        return _wrap
-
-    def stop_after_attempt(*a, **k):
-        return None
-
-    def wait_exponential(*a, **k):
-        return None
-
-    def retry_if_exception_type(*a, **k):
-        return lambda e: True
-
->>>>>>> 10f7f099
 
 class BaseLLM(ABC):
     @abstractmethod
@@ -121,17 +86,14 @@
 
 
 class GoogleGeminiClient(BaseLLM):
-<<<<<<< HEAD
     """LLM client for Google Gemini 2.5 Pro (Developer API).
 
     Provides:
       - complete(): chat-style completion using aggregated messages
       - analyse_image(): vision description for a single image with prompt
-        Future:
-            - Streaming support: Google's API offers streamGenerateContent; we can expose an
-                async generator yielding incremental text segments without changing external
-                interface by adding optional `stream: bool` parameter returning full text when
-                False, or an async iterator when True.
+    Future:
+      - Streaming support: Google's API offers streamGenerateContent; we can expose an
+        async generator later.
     """
 
     def __init__(self, model: str = "gemini-2.5-pro", temperature: float = 0.2, vertex: bool = False) -> None:
@@ -142,7 +104,6 @@
             raise RuntimeError("Missing GOOGLE_API_KEY (or GEMINI_API_KEY) for Google Gemini provider.")
         client_args = {}
         if vertex:
-            # Vertex mode requires additional env vars (optional future use)
             project = os.getenv("GOOGLE_CLOUD_PROJECT")
             location = os.getenv("GOOGLE_CLOUD_LOCATION", "us-central1")
             if not project:
@@ -157,37 +118,30 @@
     def _messages_to_contents(self, messages: List[dict[str, str]]) -> List[str]:
         system_parts = [m["content"] for m in messages if m.get("role") == "system"]
         user_parts = [m["content"] for m in messages if m.get("role") == "user"]
-        # Merge system into first user block to approximate system role handling
         merged: List[str] = []
         sys_prefix = ("\n".join(system_parts).strip() + "\n\n") if system_parts else ""
         if user_parts:
             merged.append(sys_prefix + user_parts[0])
-            for extra in user_parts[1:]:
-                merged.append(extra)
-        else:
-            if sys_prefix:
-                merged.append(sys_prefix)
+            merged.extend(user_parts[1:])
+        elif sys_prefix:
+            merged.append(sys_prefix)
         return merged or ["(empty prompt)"]
 
     @retry(stop=stop_after_attempt(3), wait=wait_exponential(multiplier=1, min=1, max=8))  # type: ignore
     async def complete(self, messages: List[dict[str, str]]) -> str:  # type: ignore[override]
         contents = self._messages_to_contents(messages)
         try:
-            # google-genai async not yet GA; run in thread if necessary
             import asyncio
             loop = asyncio.get_running_loop()
             def _call():
                 return self._client.models.generate_content(
                     model=self.model,
                     contents=contents,
-                    config=types.GenerateContentConfig(  # type: ignore
-                        temperature=self.temperature,
-                    ),
+                    config=types.GenerateContentConfig(temperature=self.temperature),  # type: ignore
                 )
             resp = await loop.run_in_executor(None, _call)
         except Exception as exc:  # pragma: no cover
             raise RuntimeError(f"Gemini completion failed: {exc}") from exc
-        # Prefer unified .text attribute, fallback to first candidate
         text = getattr(resp, "text", None)
         if not text and getattr(resp, "candidates", None):  # pragma: no cover
             try:
@@ -210,7 +164,7 @@
             def _call():
                 return self._client.models.generate_content(
                     model=self.model,
-                    contents=[{"parts": parts}],  # structured for inline data
+                    contents=[{"parts": parts}],
                     config=types.GenerateContentConfig(temperature=self.temperature),  # type: ignore
                 )
             resp = await loop.run_in_executor(None, _call)
@@ -218,142 +172,16 @@
             raise RuntimeError(f"Gemini image analysis failed: {exc}") from exc
         text = getattr(resp, "text", None)
         return (text or "").strip() or "MISSING VISION SUMMARY"
-=======
-    """Google Gemini 2.5 Pro integration (Developer API or Vertex AI).
-
-    Supports:
-    - Text chat completion via generate_content
-    - Simple image + text analysis via analyse_image
-
-    Streaming roadmap:
-        google-genai exposes a streaming variant (e.g. client.models.generate_content with stream=True
-        or a dedicated stream method). To integrate streaming in this project, refactor BaseLLM to
-        optionally return an async iterator of tokens/chunks. This class could then provide a
-        `stream_complete(messages)` method yielding partial text deltas. For now we collect full
-        responses to minimise interface churn.
-
-    Notes:
-    - Streaming not yet exposed; future extension could wrap client.models.generate_content_stream.
-    - Messages are flattened into a single ordered list of strings (system first) because
-      google-genai Python SDK accepts a list[str] for simple text prompts.
-    """
-
-    def __init__(
-        self,
-        model: str = "models/gemini-2.5-pro",
-        use_vertex: bool | None = None,
-        project: Optional[str] = None,
-        location: Optional[str] = None,
-        temperature: float = 0.2,
-        top_p: float = 0.9,
-        max_output_tokens: int = 2200,
-    ) -> None:
-        if not _GENAI_READY:  # pragma: no cover - environment dependent
-            raise RuntimeError(
-                "google-genai not installed. Install with: pip install google-genai tenacity"
-            )
-        self.model = model or "models/gemini-2.5-pro"
-        self.temperature = temperature
-        self.top_p = top_p
-        self.max_output_tokens = max_output_tokens
-
-        env_vertex = os.getenv("GOOGLE_GENAI_USE_VERTEXAI", "").lower() in ("1", "true", "yes")
-        use_vertex = env_vertex if use_vertex is None else use_vertex
-        if use_vertex:
-            project = project or os.getenv("GOOGLE_CLOUD_PROJECT") or os.getenv("PROJECT_ID")
-            location = location or os.getenv("GOOGLE_CLOUD_LOCATION", "us-central1")
-            if not project:
-                raise RuntimeError("GOOGLE_CLOUD_PROJECT required for Vertex AI mode")
-            self.client = genai.Client(vertexai=True, project=project, location=location)
-        else:
-            api_key = os.getenv("GOOGLE_API_KEY") or os.getenv("GEMINI_API_KEY")
-            if not api_key:
-                raise RuntimeError("Set GOOGLE_API_KEY (or GEMINI_API_KEY) for google provider")
-            self.client = genai.Client(api_key=api_key)
-
-    def _messages_to_contents(self, messages: List[dict[str, str]]) -> List[str]:
-        parts: List[str] = []
-        for m in messages:
-            role = m.get("role", "user")
-            content = m.get("content", "")
-            if role == "system":
-                parts.append(f"SYSTEM:\n{content}".strip())
-            else:
-                parts.append(content)
-        return parts
-
-    @retry(  # pragma: no cover - external service, retried on transient errors
-        stop=stop_after_attempt(3),
-        wait=wait_exponential(min=1, max=8),
-        retry=retry_if_exception_type(Exception),
-    )
-    async def complete(self, messages: list[dict[str, str]]) -> str:  # type: ignore[override]
-        contents = self._messages_to_contents(messages)
-        # google-genai client is synchronous; run in thread if needed.
-        # Simplicity: call directly (SDK does network I/O) – acceptable in async context for now.
-        try:
-            resp = self.client.models.generate_content(
-                model=self.model,
-                contents=contents,
-                config=types.GenerateContentConfig(
-                    temperature=self.temperature,
-                    top_p=self.top_p,
-                    max_output_tokens=self.max_output_tokens,
-                ),
-            )
-        except Exception as exc:  # pragma: no cover
-            raise RuntimeError(f"Gemini API error: {exc}") from exc
-        text = getattr(resp, "text", None) or ""
-        return (text or "").strip()
-
-    @retry(  # pragma: no cover - network
-        stop=stop_after_attempt(3),
-        wait=wait_exponential(min=1, max=8),
-        retry=retry_if_exception_type(Exception),
-    )
-    async def analyse_image(self, prompt: str, image_path: Path, mime_type: Optional[str] = None) -> str:
-        mime_type = mime_type or _guess_mime(image_path)
-        img_bytes = image_path.read_bytes()
-        inline = types.Part(
-            inline_data=types.Blob(mime_type=mime_type, data=img_bytes)
-        )
-        parts = [prompt, inline]
-        try:
-            resp = self.client.models.generate_content(
-                model=self.model,
-                contents=parts,
-                config=types.GenerateContentConfig(
-                    temperature=self.temperature,
-                    top_p=self.top_p,
-                    max_output_tokens=self.max_output_tokens,
-                ),
-            )
-        except Exception as exc:  # pragma: no cover
-            raise RuntimeError(f"Gemini vision API error: {exc}") from exc
-        return (getattr(resp, "text", None) or "").strip() or "MISSING VISION SUMMARY"
->>>>>>> 10f7f099
 
 
 def _guess_mime(path: Path) -> str:
     ext = path.suffix.lower()
-<<<<<<< HEAD
     return {
         ".png": "image/png",
         ".jpg": "image/jpeg",
         ".jpeg": "image/jpeg",
         ".webp": "image/webp",
     }.get(ext, "image/png")
-=======
-    if ext in {".png"}:  # fast path
-        return "image/png"
-    if ext in {".jpg", ".jpeg"}:
-        return "image/jpeg"
-    if ext in {".webp"}:
-        return "image/webp"
-    if ext in {".gif"}:
-        return "image/gif"
-    return "application/octet-stream"
->>>>>>> 10f7f099
 
 
 def get_llm(provider: str, model: str) -> BaseLLM:
@@ -362,14 +190,6 @@
     if provider == "ollama":
         return OllamaLocal(model=model)
     if provider == "google":
-<<<<<<< HEAD
-=======
-        # Accept both raw model ids and short names; if user passes 'gemini-2.5-pro' prepend models/.
-        if not model:
-            model = "models/gemini-2.5-pro"
-        elif not model.startswith("models/"):
-            model = f"models/{model}" if model.startswith("gemini") else model
->>>>>>> 10f7f099
         return GoogleGeminiClient(model=model)
     raise ValueError(f"Unsupported LLM provider: {provider}")
 
