[build-system]
requires = ["setuptools", "wheel"]
build-backend = "setuptools.build_meta"

[project]
name = "tpa-lab"
version = "0.2.0"
description = "Decision-led officer report pipeline"
authors = [{name = "TPA Lab", email = "dev@tpa.local"}]
readme = "README.md"
requires-python = ">=3.11"
dependencies = [
    "typer[all]",
    "PyYAML",
    "PyMuPDF",
    "numpy",
    "httpx",
    "sentence-transformers",
    "rich>=13.0.0",
<<<<<<< HEAD
    "google-genai>=0.3.0",
    "tenacity>=8.2.3",
=======
    # Gemini (google-genai) + retry support for new Google provider
    "google-genai>=0.3.0",
    "tenacity>=8.2.0",
>>>>>>> 10f7f099
]

[project.optional-dependencies]
test = [
    "pytest",
]

[project.scripts]
tpa = "tpa.cli:app"

[tool.setuptools.packages.find]
include = ["tpa*"]<|MERGE_RESOLUTION|>--- conflicted
+++ resolved
@@ -17,14 +17,9 @@
     "httpx",
     "sentence-transformers",
     "rich>=13.0.0",
-<<<<<<< HEAD
+    # Gemini (google-genai) + retry support
     "google-genai>=0.3.0",
     "tenacity>=8.2.3",
-=======
-    # Gemini (google-genai) + retry support for new Google provider
-    "google-genai>=0.3.0",
-    "tenacity>=8.2.0",
->>>>>>> 10f7f099
 ]
 
 [project.optional-dependencies]
